// CRATES
use crate::utils::{
	catch_random, error, filter_posts, format_num, format_url, get_filters, nsfw_landing, param, redirect, rewrite_urls, setting, template, val, wasm_error, Post, Preferences,
	Subreddit,
};
use crate::{client::json, server::ResponseExt, RequestExt};
use askama::Template;
use cookie::Cookie;
use time::{Duration, OffsetDateTime};
use web_sys::{Request, Response, ResponseInit};

// STRUCTS
#[derive(Template)]
#[template(path = "subreddit.html")]
struct SubredditTemplate {
	sub: Subreddit,
	posts: Vec<Post>,
	sort: (String, String),
	ends: (String, String),
	prefs: Preferences,
	url: String,
	redirect_url: String,
	/// Whether the subreddit itself is filtered.
	is_filtered: bool,
	/// Whether all fetched posts are filtered (to differentiate between no posts fetched in the first place,
	/// and all fetched posts being filtered).
	all_posts_filtered: bool,
	/// Whether all posts were hidden because they are NSFW (and user has disabled show NSFW)
	all_posts_hidden_nsfw: bool,
	no_posts: bool,
}

#[derive(Template)]
#[template(path = "wiki.html")]
struct WikiTemplate {
	sub: String,
	wiki: String,
	page: String,
	prefs: Preferences,
	url: String,
}

#[derive(Template)]
#[template(path = "wall.html")]
struct WallTemplate {
	title: String,
	sub: String,
	msg: String,
	prefs: Preferences,
	url: String,
}

// SERVICES
pub async fn community(req: Request) -> Result<Response, String> {
	// Build Reddit API path
	let root = req.uri().pathname() == "/";
	let subscribed = setting(&req, "subscriptions");
	let front_page = setting(&req, "front_page");
	let post_sort = req.cookie("post_sort").map_or_else(|| "hot".to_string(), |c| c.value().to_string());
	let sort = req.param("sort").unwrap_or_else(|| req.param("id").unwrap_or(post_sort));

	let sub_name = req.param("sub").unwrap_or(if front_page == "default" || front_page.is_empty() {
		if subscribed.is_empty() {
			"popular".to_string()
		} else {
			subscribed.clone()
		}
	} else {
		front_page.clone()
	});
	let quarantined = can_access_quarantine(&req, &sub_name) || root;

	// Handle random subreddits
	if let Ok(random) = catch_random(&sub_name, "").await {
		return Ok(random);
	}

	if req.param("sub").is_some() && sub_name.starts_with("u_") {
		return Ok(redirect(["/user/", &sub_name[2..]].concat()));
	}

	// Request subreddit metadata
	let sub = if !sub_name.contains('+') && sub_name != subscribed && sub_name != "popular" && sub_name != "all" {
		// Regular subreddit
		subreddit(&sub_name, quarantined).await.unwrap_or_default()
	} else if sub_name == subscribed {
		// Subscription feed
		if req.uri().pathname().starts_with("/r/") {
			subreddit(&sub_name, quarantined).await.unwrap_or_default()
		} else {
			Subreddit::default()
		}
	} else {
		// Multireddit, all, popular
		Subreddit {
			name: sub_name.clone(),
			..Subreddit::default()
		}
	};

	let req_url = req.uri().to_string();
	// Return landing page if this post if this is NSFW community but the user
	// has disabled the display of NSFW content or if the instance is SFW-only.
<<<<<<< HEAD
	if sub.nsfw && (setting(&req, "show_nsfw") != "on" || crate::utils::sfw_only()) {
		return Ok(nsfw_landing(req).await.unwrap());
=======
	if sub.nsfw && crate::utils::should_be_nsfw_gated(&req, &req_url) {
		return Ok(nsfw_landing(req, req_url).await.unwrap_or_default());
>>>>>>> ca7ad9f8
	}

	let path = format!("/r/{}/{}.json{}&raw_json=1", sub_name.clone(), sort, req.uri().search());
	let url = format!("{}{}", req.uri().pathname(), req.uri().search());
	let redirect_url = url[1..].replace('?', "%3F").replace('&', "%26").replace('+', "%2B");
	let filters = get_filters(&req);

	// If all requested subs are filtered, we don't need to fetch posts.
	if sub_name.split('+').all(|s| filters.contains(s)) {
		template(SubredditTemplate {
			sub,
			posts: Vec::new(),
			sort: (sort, param(&path, "t").unwrap_or_default()),
			ends: (param(&path, "after").unwrap_or_default(), "".to_string()),
			prefs: Preferences::new(&req),
			url,
			redirect_url,
			is_filtered: true,
			all_posts_filtered: false,
			all_posts_hidden_nsfw: false,
			no_posts: false,
		})
	} else {
		match Post::fetch(&path, quarantined).await {
			Ok((mut posts, after)) => {
				let (_, all_posts_filtered) = filter_posts(&mut posts, &filters);
				let no_posts = posts.is_empty();
				let all_posts_hidden_nsfw = !no_posts && (posts.iter().all(|p| p.flags.nsfw) && setting(&req, "show_nsfw") != "on");
				template(SubredditTemplate {
					sub,
					posts,
					sort: (sort, param(&path, "t").unwrap_or_default()),
					ends: (param(&path, "after").unwrap_or_default(), after),
					prefs: Preferences::new(&req),
					url,
					redirect_url,
					is_filtered: false,
					all_posts_filtered,
					all_posts_hidden_nsfw,
					no_posts,
				})
			}
			Err(msg) => match msg.as_str() {
				"quarantined" | "gated" => quarantine(req, sub_name, msg),
				"private" => error(req, format!("r/{} is a private community", sub_name)).await,
				"banned" => error(req, format!("r/{} has been banned from Reddit", sub_name)).await,
				_ => error(req, msg).await,
			},
		}
	}
}

<<<<<<< HEAD
pub fn quarantine(req: Request, sub: String) -> Result<Response, String> {
=======
pub fn quarantine(req: Request<Body>, sub: String, restriction: String) -> Result<Response<Body>, String> {
>>>>>>> ca7ad9f8
	let wall = WallTemplate {
		title: format!("r/{} is {}", sub, restriction),
		msg: "Please click the button below to continue to this subreddit.".to_string(),
		url: req.uri().pathname(),
		sub,
		prefs: Preferences::new(&req),
	};

	let body = wall.render().ok();

	let mut init = ResponseInit::new();
	init.status(403);

	let response = Response::new_with_opt_str_and_init(body.as_ref().map(|x| &**x), &init).map_err(wasm_error)?;

	response.headers().set("content-type", "text/html").ok();
	Ok(response)
}

pub async fn add_quarantine_exception(req: Request) -> Result<Response, String> {
	let subreddit = req.param("sub").ok_or("Invalid URL")?;
	let redir = param(&req.uri().search(), "redir").ok_or("Invalid URL")?;
	let mut response = redirect(redir);
	response.insert_cookie(
		Cookie::build(&format!("allow_quaran_{}", subreddit.to_lowercase()), "true")
			.path("/")
			.http_only(true)
			.expires(cookie::Expiration::Session)
			.finish(),
	);
	Ok(response)
}

pub fn can_access_quarantine(req: &Request, sub: &str) -> bool {
	// Determine if the subreddit can be accessed
	setting(req, &format!("allow_quaran_{}", sub.to_lowercase())).parse().unwrap_or_default()
}

// Sub, filter, unfilter, or unsub by setting subscription cookie using response "Set-Cookie" header
pub async fn subscriptions_filters(req: Request) -> Result<Response, String> {
	let sub = req.param("sub").unwrap_or_default();
	let action: Vec<String> = req.uri().pathname().split('/').map(String::from).collect();

	// Handle random subreddits
	if sub == "random" || sub == "randnsfw" {
		if action.contains(&"filter".to_string()) || action.contains(&"unfilter".to_string()) {
			return Err("Can't filter random subreddit!".to_string());
		} else {
			return Err("Can't subscribe to random subreddit!".to_string());
		}
	}

	let preferences = Preferences::new(&req);
	let mut sub_list = preferences.subscriptions;
	let mut filters = preferences.filters;

	// Retrieve list of posts for these subreddits to extract display names
	let posts = json(format!("/r/{}/hot.json?raw_json=1", sub), true).await?;
	let display_lookup: Vec<(String, &str)> = posts["data"]["children"]
		.as_array()
		.map(|list| {
			list
				.iter()
				.map(|post| {
					let display_name = post["data"]["subreddit"].as_str().unwrap_or_default();
					(display_name.to_lowercase(), display_name)
				})
				.collect::<Vec<_>>()
		})
		.unwrap_or_default();

	// Find each subreddit name (separated by '+') in sub parameter
	for part in sub.split('+').filter(|x| x != &"") {
		// Retrieve display name for the subreddit
		let display;
		let part = if part.starts_with("u_") {
			part
		} else if let Some(&(_, display)) = display_lookup.iter().find(|x| x.0 == part.to_lowercase()) {
			// This is already known, doesn't require separate request
			display
		} else {
			// This subreddit display name isn't known, retrieve it
			let path: String = format!("/r/{}/about.json?raw_json=1", part);
			display = json(path, true).await?;
			display["data"]["display_name"].as_str().ok_or_else(|| "Failed to query subreddit name".to_string())?
		};

		// Modify sub list based on action
		if action.contains(&"subscribe".to_string()) && !sub_list.contains(&part.to_owned()) {
			// Add each sub name to the subscribed list
			sub_list.push(part.to_owned());
			filters.retain(|s| s.to_lowercase() != part.to_lowercase());
			// Reorder sub names alphabetically
			sub_list.sort_by_key(|a| a.to_lowercase());
			filters.sort_by_key(|a| a.to_lowercase());
		} else if action.contains(&"unsubscribe".to_string()) {
			// Remove sub name from subscribed list
			sub_list.retain(|s| s.to_lowercase() != part.to_lowercase());
		} else if action.contains(&"filter".to_string()) && !filters.contains(&part.to_owned()) {
			// Add each sub name to the filtered list
			filters.push(part.to_owned());
			sub_list.retain(|s| s.to_lowercase() != part.to_lowercase());
			// Reorder sub names alphabetically
			filters.sort_by_key(|a| a.to_lowercase());
			sub_list.sort_by_key(|a| a.to_lowercase());
		} else if action.contains(&"unfilter".to_string()) {
			// Remove sub name from filtered list
			filters.retain(|s| s.to_lowercase() != part.to_lowercase());
		}
	}

	let query = req.uri().search();
	// Redirect back to subreddit
	// check for redirect parameter if unsubscribing/unfiltering from outside sidebar
	let path = if let Some(redirect_path) = param(&query, "redirect") {
		format!("/{}", redirect_path)
	} else {
		format!("/r/{}", sub)
	};

	let mut response = redirect(path);

	// Delete cookie if empty, else set
	if sub_list.is_empty() {
		response.remove_cookie("subscriptions".to_string());
	} else {
		response.insert_cookie(
			Cookie::build("subscriptions", sub_list.join("+"))
				.path("/")
				.http_only(true)
				.expires(OffsetDateTime::now_utc() + Duration::weeks(52))
				.finish(),
		);
	}
	if filters.is_empty() {
		response.remove_cookie("filters".to_string());
	} else {
		response.insert_cookie(
			Cookie::build("filters", filters.join("+"))
				.path("/")
				.http_only(true)
				.expires(OffsetDateTime::now_utc() + Duration::weeks(52))
				.finish(),
		);
	}

	Ok(response)
}

pub async fn wiki(req: Request) -> Result<Response, String> {
	let sub = req.param("sub").unwrap_or_else(|| "reddit.com".to_string());
	let quarantined = can_access_quarantine(&req, &sub);
	// Handle random subreddits
	if let Ok(random) = catch_random(&sub, "/wiki").await {
		return Ok(random);
	}

	let page = req.param("page").unwrap_or_else(|| "index".to_string());
	let path: String = format!("/r/{}/wiki/{}.json?raw_json=1", sub, page);
	let url = req.uri().pathname();

	match json(path, quarantined).await {
		Ok(response) => template(WikiTemplate {
			sub,
			wiki: rewrite_urls(response["data"]["content_html"].as_str().unwrap_or("<h3>Wiki not found</h3>")),
			page,
			prefs: Preferences::new(&req),
			url,
		}),
		Err(msg) => {
			if msg == "quarantined" || msg == "gated" {
				quarantine(req, sub, msg)
			} else {
				error(req, msg).await
			}
		}
	}
}

pub async fn sidebar(req: Request) -> Result<Response, String> {
	let sub = req.param("sub").unwrap_or_else(|| "reddit.com".to_string());
	let quarantined = can_access_quarantine(&req, &sub);

	// Handle random subreddits
	if let Ok(random) = catch_random(&sub, "/about/sidebar").await {
		return Ok(random);
	}

	// Build the Reddit JSON API url
	let path: String = format!("/r/{}/about.json?raw_json=1", sub);
	let url = req.uri().pathname();

	// Send a request to the url
	match json(path, quarantined).await {
		// If success, receive JSON in response
		Ok(response) => template(WikiTemplate {
			wiki: rewrite_urls(&val(&response, "description_html")),
			// wiki: format!(
			// 	"{}<hr><h1>Moderators</h1><br><ul>{}</ul>",
			// 	rewrite_urls(&val(&response, "description_html"),
			// 	moderators(&sub, quarantined).await.unwrap_or(vec!["Could not fetch moderators".to_string()]).join(""),
			// ),
			sub,
			page: "Sidebar".to_string(),
			prefs: Preferences::new(&req),
			url,
		}),
		Err(msg) => {
			if msg == "quarantined" || msg == "gated" {
				quarantine(req, sub, msg)
			} else {
				error(req, msg).await
			}
		}
	}
}

// pub async fn moderators(sub: &str, quarantined: bool) -> Result<Vec<String>, String> {
// 	// Retrieve and format the html for the moderators list
// 	Ok(
// 		moderators_list(sub, quarantined)
// 			.await?
// 			.iter()
// 			.map(|m| format!("<li><a style=\"color: var(--accent)\" href=\"/u/{name}\">{name}</a></li>", name = m))
// 			.collect(),
// 	)
// }

// async fn moderators_list(sub: &str, quarantined: bool) -> Result<Vec<String>, String> {
// 	// Build the moderator list URL
// 	let path: String = format!("/r/{}/about/moderators.json?raw_json=1", sub);

// 	// Retrieve response
// 	json(path, quarantined).await.map(|response| {
// 		// Traverse json tree and format into list of strings
// 		response["data"]["children"]
// 			.as_array()
// 			.unwrap_or(&Vec::new())
// 			.iter()
// 			.filter_map(|moderator| {
// 				let name = moderator["name"].as_str().unwrap_or_default();
// 				if name.is_empty() {
// 					None
// 				} else {
// 					Some(name.to_string())
// 				}
// 			})
// 			.collect::<Vec<_>>()
// 	})
// }

// SUBREDDIT
async fn subreddit(sub: &str, quarantined: bool) -> Result<Subreddit, String> {
	// Build the Reddit JSON API url
	let path: String = format!("/r/{}/about.json?raw_json=1", sub);

	// Send a request to the url
	let res = json(path, quarantined).await?;

	// Metadata regarding the subreddit
	let members: i64 = res["data"]["subscribers"].as_u64().unwrap_or_default() as i64;
	let active: i64 = res["data"]["accounts_active"].as_u64().unwrap_or_default() as i64;

	// Fetch subreddit icon either from the community_icon or icon_img value
	let community_icon: &str = res["data"]["community_icon"].as_str().unwrap_or_default();
	let icon = if community_icon.is_empty() { val(&res, "icon_img") } else { community_icon.to_string() };

	Ok(Subreddit {
		name: val(&res, "display_name"),
		title: val(&res, "title"),
		description: val(&res, "public_description"),
		info: rewrite_urls(&val(&res, "description_html")),
		// moderators: moderators_list(sub, quarantined).await.unwrap_or_default(),
		icon: format_url(&icon),
		members: format_num(members),
		active: format_num(active),
		wiki: res["data"]["wiki_enabled"].as_bool().unwrap_or_default(),
		nsfw: res["data"]["over18"].as_bool().unwrap_or_default(),
	})
}<|MERGE_RESOLUTION|>--- conflicted
+++ resolved
@@ -98,16 +98,11 @@
 		}
 	};
 
-	let req_url = req.uri().to_string();
+	let req_url = req.uri().as_string().unwrap();
 	// Return landing page if this post if this is NSFW community but the user
 	// has disabled the display of NSFW content or if the instance is SFW-only.
-<<<<<<< HEAD
-	if sub.nsfw && (setting(&req, "show_nsfw") != "on" || crate::utils::sfw_only()) {
-		return Ok(nsfw_landing(req).await.unwrap());
-=======
 	if sub.nsfw && crate::utils::should_be_nsfw_gated(&req, &req_url) {
-		return Ok(nsfw_landing(req, req_url).await.unwrap_or_default());
->>>>>>> ca7ad9f8
+		return Ok(nsfw_landing(req, req_url).await.unwrap());
 	}
 
 	let path = format!("/r/{}/{}.json{}&raw_json=1", sub_name.clone(), sort, req.uri().search());
@@ -160,11 +155,7 @@
 	}
 }
 
-<<<<<<< HEAD
-pub fn quarantine(req: Request, sub: String) -> Result<Response, String> {
-=======
-pub fn quarantine(req: Request<Body>, sub: String, restriction: String) -> Result<Response<Body>, String> {
->>>>>>> ca7ad9f8
+pub fn quarantine(req: Request, sub: String, restriction: String) -> Result<Response, String> {
 	let wall = WallTemplate {
 		title: format!("r/{} is {}", sub, restriction),
 		msg: "Please click the button below to continue to this subreddit.".to_string(),
