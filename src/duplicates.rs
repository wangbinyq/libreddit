--- conflicted
+++ resolved
@@ -67,18 +67,12 @@
 		Ok(response) => {
 			let post = parse_post(&response[0]["data"]["children"][0]).await;
 
-			let req_url = req.uri().to_string();
+			let req_url = req.uri().as_string().unwrap();
 			// Return landing page if this post if this Reddit deems this post
 			// NSFW, but we have also disabled the display of NSFW content
-<<<<<<< HEAD
-			// or if the instance is SFW-only.
-			if post.nsfw && (setting(&req, "show_nsfw") != "on" || crate::utils::sfw_only()) {
-				return Ok(nsfw_landing(req).await.unwrap());
-=======
 			// or if the instance is SFW-only
 			if post.nsfw && crate::utils::should_be_nsfw_gated(&req, &req_url) {
-				return Ok(nsfw_landing(req, req_url).await.unwrap_or_default());
->>>>>>> ca7ad9f8
+				return Ok(nsfw_landing(req, req_url.into()).await.unwrap());
 			}
 
 			let filters = get_filters(&req);
@@ -202,10 +196,6 @@
 					after = response[1]["data"]["after"].as_str().unwrap_or_default().to_string();
 				}
 			}
-<<<<<<< HEAD
-			let url = req.uri().pathname();
-=======
->>>>>>> ca7ad9f8
 
 			template(DuplicatesTemplate {
 				params: DuplicatesParams { before, after, sort },
