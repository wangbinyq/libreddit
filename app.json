{
  "name": "Libreddit",
  "description": "Private front-end for Reddit",
  "buildpacks": [
    {
      "url": "https://github.com/emk/heroku-buildpack-rust"
    },
    {
      "url": "emk/rust"
    }
  ],
  "stack": "container",
  "env": {
    "LIBREDDIT_DEFAULT_THEME": {
      "required": false
    },
    "LIBREDDIT_DEFAULT_FRONT_PAGE": {
      "required": false
    },
    "LIBREDDIT_DEFAULT_LAYOUT": {
      "required": false
    },
    "LIBREDDIT_DEFAULT_WIDE": {
      "required": false
    },
    "LIBREDDIT_DEFAULT_COMMENT_SORT": {
      "required": false
    },
    "LIBREDDIT_DEFAULT_POST_SORT": {
      "required": false
    },
    "LIBREDDIT_DEFAULT_SHOW_NSFW": {
      "required": false
    },
    "LIBREDDIT_DEFAULT_BLUR_NSFW": {
      "required": false
    },
    "LIBREDDIT_USE_HLS": {
      "required": false
    },
    "LIBREDDIT_HIDE_HLS_NOTIFICATION": {
      "required": false
    },
    "LIBREDDIT_SFW_ONLY": {
      "required": false
    },
    "LIBREDDIT_DEFAULT_HIDE_AWARDS": {
      "required": false
<<<<<<< HEAD
    }
    "LIBREDDIT_BANNER": {
      "required": false
=======
    },
    "LIBREDDIT_BANNER": {
      "required": false
    },
    "LIBREDDIT_DEFAULT_DISABLE_VISIT_REDDIT_CONFIRMATION": {
      "required": false
>>>>>>> f544daf8
    }
  }
}<|MERGE_RESOLUTION|>--- conflicted
+++ resolved
@@ -46,18 +46,12 @@
     },
     "LIBREDDIT_DEFAULT_HIDE_AWARDS": {
       "required": false
-<<<<<<< HEAD
-    }
-    "LIBREDDIT_BANNER": {
-      "required": false
-=======
     },
     "LIBREDDIT_BANNER": {
       "required": false
     },
     "LIBREDDIT_DEFAULT_DISABLE_VISIT_REDDIT_CONFIRMATION": {
       "required": false
->>>>>>> f544daf8
     }
   }
 }