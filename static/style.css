/* Define themes */

/* Constants */
:root {
	--nsfw: #ff5c5d;
	--admin: #ea0027;

	/* Reddit redirect warning constants */
	--popup-red: #ea0027;
	--popup-black: #111;
	--popup-text: #fff;
	--popup-background-1: #0f0f0f;
	--popup-background-2: #220f0f;
	--popup-reddit-url: var(--popup-red);

	--popup-background: repeating-linear-gradient(
		-45deg,
		var(--popup-background-1),
		var(--popup-background-1) 50px,
		var(--popup-background-2) 50px,
		var(--popup-background-2) 100px
	);

	--popup-toreddit-background: var(--popup-black);
	--popup-toreddit-text: var(--popup-red);
	--popup-goback-background: var(--popup-red);
	--popup-goback-text: #222;
	--popup-border: 1px solid var(--popup-red);
}

@font-face {
	font-family: 'Inter';
	src: url('/Inter.var.woff2') format('woff2-variations');
	font-style: normal;
}

/* Automatic theme selection */
:root, .dark{
	/* Default & fallback theme (dark) */
	--accent: aqua;
	--green: #5cff85;
	--text: white;
	--foreground: #222;
	--background: #0f0f0f;
	--outside: #1f1f1f;
	--post: #161616;
	--panel-border: 1px solid #333;
	--highlighted: #333;
	--visited: #aaa;
	--shadow: 0 1px 3px rgba(0, 0, 0, 0.5);
	--popup: #b80a27;

	/* Hint color theme to browser for scrollbar */
	color-scheme: dark;
}

/* Browser-defined light theme */
@media (prefers-color-scheme: light) {
	:root {
		--accent: #009a9a;
		--green: #00a229;
		--text: black;
		--foreground: #f5f5f5;
		--background: #ddd;
		--outside: #ececec;
		--post: #eee;
		--panel-border: 1px solid #ccc;
		--highlighted: white;
		--visited: #555;
		--shadow: 0 1px 3px rgba(0, 0, 0, 0.1);

		/* Hint color theme to browser for scrollbar */
		color-scheme: light;
	}
}

/* Other themes are located in the "themes" folder */

/* General */

::selection {
	color: var(--foreground);
	background: var(--accent);
}

:focus-visible {
	outline: 2px solid var(--accent);
}

html, body, div, h1, h2, h3, h4, h5, h6, ul, ol, dl, li, dt, dd, p, blockquote,
pre, form, fieldset, table, th, td, select, input {
	accent-color: var(--accent);
	margin: 0;
	color: var(--text);
	font-family: "Inter", sans-serif;
}

body {
	background: var(--background);
	font-size: 15px;
	padding-top: 60px;
}

nav {
	display: grid;
	grid-template-areas: "logo searchbox links";

	justify-content: space-between;
	align-items: center;
	
	color: var(--accent);
	background: var(--outside);
	box-shadow: var(--shadow);
	
	font-size: 20px;
	
	z-index: 2;
	top: 0;
	padding: 5px 15px;
	min-height: 40px;
	width: calc(100% - 30px);
	position: fixed;
}

nav * { color: var(--text); }
nav #reddit, #code > span { color: var(--accent); }
nav #code > svg { stroke: var(--accent); }

nav #logo {
	grid-area: logo;
	white-space: nowrap;
	margin-right: 5px;
}

nav #links {
	grid-area: links;
	margin-left: 10px;
	display: flex;
}

nav #links svg {
	display: none;
}

nav #version {
	opacity: 50%;
	vertical-align: -2px;
	margin-right: 10px;
}

nav #libreddit {
	vertical-align: -2px;
}

#settings_link {
	opacity: 0.8;
	margin-left: 10px;
}

.popup {
	display: flex;
	align-items: center;
	justify-content: center;
	overflow: clip;
	opacity: 0;
	position: fixed;
	width: 100vw;
	height: 100vh;
	bottom: 0;
	right: 0;
	visibility: hidden;
	transition: all 0.1s ease-in-out;
	z-index: 2;
}

/* fallback for firefox esr */
.popup {
	background-color: #000000fd;
}

/* all other browsers */
@supports ((-webkit-backdrop-filter: none) or (backdrop-filter: none)) {
	.popup {
		-webkit-backdrop-filter: blur(.25rem) brightness(15%);
		backdrop-filter: blur(.25rem) brightness(15%);
	}
}

.popup-inner {
	display: flex;
	flex-direction: column;
	align-items: center;
	text-align: center;
	max-width: 600px;
	max-height: 500px;
	width: fit-content;
	height: fit-content;
	padding: 1rem;
	background: var(--popup-background);
	border: var(--popup-border);
	border-radius: 5px;
	transition: all 0.1s ease-in-out;
}

.popup-inner svg {
	display: unset !important;
	width: 35%;
	stroke: none;
	margin: 1rem;
}

.popup-inner h1 {
	color: var(--popup-text);
	margin: 1.5rem 1.5rem 1rem;
}

.popup-inner p {
	color: var(--popup-text);
}

.popup-inner a {
	border-radius: 5px;
	padding: 2%;
	width: 80%;
	margin: 0.5rem;
	cursor: pointer;
	transition: all 0.1s ease-in-out;
}

#goback {
	background: var(--popup-goback-background);
	color: var(--popup-goback-text);
}

#goback:not(.selected):hover {
	opacity: 0.8;
}

#toreddit {
	background: var(--popup-toreddit-background);
	color: var(--popup-toreddit-text);
	border: 1px solid var(--popup-red);
}

#toreddit:not(.selected):hover {
	background: var(--popup-toreddit-text);
	color: var(--popup-toreddit-background);
}

.popup:target {
	visibility: visible;
	opacity: 1;
}

#reddit_url {
	width: 80%;
	color: var(--popup-reddit-url);
	font-weight: 600;
	line-break: anywhere;
	margin-top: 1rem;
}

#code {
	margin-left: 10px;
}

main {
	display: flex;
	justify-content: center;
	max-width: 1000px;
	padding: 10px 20px;
	margin: 0 auto;
}

.wide main {
	max-width: calc(100% - 40px);
}

.wide #column_one {
	width: 100%;
	max-width: 100%;
}

#column_one {
	width: 100%;
	max-width: 750px;
	border-radius: 5px;
	overflow: inherit;
}

/* Body footer. */
body > footer {
	display: flex;
	justify-content: center;
	margin: 20px;
}

.info-button {
	align-items: center;
	border-radius: .25rem;
	box-sizing: border-box;
	color: var(--text);
	cursor: pointer;
	display: inline-flex;
<<<<<<< HEAD
	font-size: 300%;
	padding: 0.5em;
}

.info-button > a:hover {
	text-decoration: none;
}

=======
	font-size: 150%;
	padding: 0.5em;
}

.info-button > a:hover {
	text-decoration: none;
}

>>>>>>> f544daf8
/* / Body footer. */

/* Footer in content block. */
main > * > footer {
	display: flex;
	justify-content: center;
	margin-top: 20px;
}

main > * > footer > a {
	margin-right: 5px;
}

/* / Footer in content block. */

button {
	background: none;
	border: none;
	font-weight: bold;
}

hr {
	margin: 20px 0;
}

a {
	color: inherit;
	text-decoration: none;
}

a:hover {
	text-decoration: underline;
}

svg {
	stroke: var(--text);
}

img[src=""] {
	display: none;
}

aside {
	flex-grow: 1;
	margin: 20px 20px 0 10px;
	max-width: 350px;
}

.post, .panel {
	border: var(--panel-border);
}

.dot {
	font-size: 12px;
	opacity: 0.5;
}

/* User & Subreddit */

#user, #subreddit, #sidebar {
	margin: 40px auto 0 auto;
	display: flex;
	flex-direction: column;
	align-items: center;
	height: max-content;
	background: var(--outside);
	border-radius: 5px;
	overflow: hidden;
}

#user *, #subreddit * { text-align: center; }

#user, #sub_meta, #sidebar_contents { padding: 20px; }

#sidebar, #sidebar_contents { margin-top: 10px; }
#sidebar_label { padding: 10px; }

#user_icon, #sub_icon {
	width: 100px;
	height: 100px;
	border: 2px solid var(--accent);
	border-radius: 100%;
	padding: 10px;
	margin: 10px;
}

#user_title, #sub_title {
	margin: 0 20px;
	font-size: 20px;
	font-weight: bold;
}

#user_description, #sub_description {
	margin: 0 15px;
	text-align: left;
	overflow-wrap: anywhere;
}

#user_name, #user_description:not(:empty), #user_icon,
#sub_name, #sub_icon, #sub_description:not(:empty) {
	margin-bottom: 20px;
}

#user_details, #sub_details, #sub_actions, #user_actions {
	display: grid;
	grid-template-columns: repeat(2, 1fr);
	grid-column-gap: 20px;
}

#user_details > label, #sub_details > label {
	color: var(--accent);
}

/* Subscriptions */

#sub_subscription, #user_subscription, #user_filter, #sub_filter {
	margin-top: 20px;
}

#multisub {
	margin-bottom: 20px;
}

.subscribe, .unsubscribe, .filter, .unfilter {
	padding: 10px 20px;
	border-radius: 5px;
	cursor: pointer;
}

.subscribe, .filter {
	color: var(--foreground);
	background-color: var(--accent);
}

.unsubscribe, .unfilter {
	color: var(--text);
	background-color: var(--highlighted);
}

/* Feeds */

#feeds {
	position: relative;
	border-radius: 5px;
	border: var(--panel-border);
	background-color: var(--outside);
	align-items: center;
	box-sizing: border-box;
	font-size: 15px;
	display: inline-block;
}

#feeds > summary {
	padding: 8px 15px;
}

#feed_list {
	position: absolute;
	display: flex;
	min-width: 100%;
	max-height: 500px;
	border-radius: 5px;
	box-shadow: var(--shadow);
	background: var(--outside);
	flex-direction: column;
	overflow: auto;
	z-index: 1;
}

#feed_list > p {
	font-size: 13px;
	opacity: 0.5;
	padding: 5px 20px;
	margin-top: 10px;
}

#feed_list > a {
	padding: 10px 20px;
	transition: 0.2s background;
}

#feed_list > .selected {
	background-color: var(--accent);
	color: var(--foreground);
}

#feed_list > a:not(.selected):hover {
	background-color: var(--foreground);
}

/* Wiki Pages */

#wiki {
	background: var(--foreground);
	padding: 35px;
	overflow-wrap: anywhere;
}

#top {
	background: var(--highlighted);
	width: 100%;
	display: flex;
}

#top > * {
	flex-grow: 1;
	text-align: center;
	height: 35px;
	line-height: 35px;
}

#top > div {
	border-bottom: 2px solid var(--text);
}

/* Sorting and Search */

select, #search, #sort_options, #listing_options, #inside, #searchbox > *, #sort_submit {
	height: 38px;
}

.search_label {
	max-width: 300px;
	overflow: hidden;
	text-overflow: ellipsis;
	white-space: nowrap;
}

select {
	background: var(--outside);
	transition: 0.2s background;
}

select, #search {
	border: none;
	padding: 0 10px;
	
	appearance: none;
	-webkit-appearance: none;
	-moz-appearance: none;
	border-radius: 5px 0px 0px 5px;
}

#searchbox {
	grid-area: searchbox;
	display: flex;
	box-shadow: var(--shadow);
	border-radius: 5px;
}

#searchbox > *, #sort_submit { background: var(--highlighted); }

#search {
	border-right: 2px var(--outside) solid;
	min-width: 0;
	flex-grow: 1;
}

#inside {
	display: flex;
	align-items: center;
	border-right: 2px var(--outside) solid;
	padding: 0 10px;
	max-width: 50%;
}

#restrict_sr { margin-right: 5px; }

input[type="submit"], button.submit {
	border: 0;
	border-radius: 0px 5px 5px 0px;
}

button.submit {
	display: flex;
	align-items: center;
}

select:hover { background: var(--foreground); }

input[type="submit"]:hover { color: var(--accent); }
button.submit:hover > svg { stroke: var(--accent); }

#timeframe {
	margin: 0 2px;
	border-radius: 0;
}

#sort_options + #timeframe:not(#search_sort > #timeframe) {
	margin-left: 10px;
	border-radius: 5px 0px 0px 5px;
}

#listing_options + #sort_select {
	margin-left: 10px;
	border-radius: 5px 0px 0px 5px;
}

#search_sort {
	background: var(--highlighted);
	border-radius: 5px;
	overflow: auto;
}

#search_sort > #search {
	border: 0;
	background: transparent;
}

#search_sort > *, #searchbox > * { font-size: 15px; }

#search_sort > :not(:first-child), #search_sort > #sort_options {
	margin: 0;
	border-radius: 0;
	border-right: 0;
	border-left: 2px solid var(--background);
	box-shadow: none;
	background: transparent;
}

#sort, #search_sort {
	display: flex;
	align-items: center;
	margin-bottom: 20px;
}

#sort_options, #listing_options, main > * > footer > a {
	border-radius: 5px;
	align-items: center;
	box-shadow: var(--shadow);
	background: var(--outside);
	display: flex;
	overflow-y: hidden;
}

#sort_options > a, #listing_options > a, main > * > footer > a {
	color: var(--text);
	padding: 10px 20px;
	text-align: center;
	cursor: pointer;
	transition: 0.2s background;
}

#sort_options > a.selected, #listing_options > a.selected {
	background: var(--accent);
	color: var(--foreground);
}

#sort_options > a:not(.selected):hover, #listing_options > a:not(.selected):hover {
	background: var(--foreground);
}

#search_subreddits {
	border-radius: 5px;
	background: var(--post);
	box-shadow: var(--shadow);
	transition: 0.2s background;
	border: var(--panel-border);
	margin-bottom: 20px;
}

.search_subreddit { 
	padding: 16px 20px;
	display: flex;
}

.search_subreddit_left {
	display: flex;
	align-items: center;
}

.search_subreddit_left:not(:empty) {
	margin-right: 10px;
}

.search_subreddit_left img {
	width: 35px;
	height: 35px;
	border-radius: 100%;
}

.search_subreddit_right {
	overflow: auto;
}

a.search_subreddit:hover {
	text-decoration: none;
	background: var(--foreground);
}

.search_subreddit:not(:last-child) { 
	border-bottom: 1px solid var(--highlighted);
}

.search_subreddit_header {
	margin-bottom: 8px;
}

.search_subreddit_name {
	font-weight: bold;
	font-size: 16px;
}

.search_subreddit_description {
	text-overflow: ellipsis;
	overflow: hidden;
	white-space: nowrap;
	opacity: 0.5;
}

#more_subreddits {
	justify-content: center;
	color: var(--accent);
	font-weight: 600;
	text-align: center;
}

/* Post */

.sep {
	display: none;
}

.thread {
	word-break: break-word;
}

.thread_nav {
	color: var(--accent);
	font-weight: bold;
	margin: 10px 0;
}

.post {
	border-radius: 5px;
	background: var(--post);
	box-shadow: var(--shadow);
	display: grid;
	transition: 0.2s background;
	grid-template: 	"post_score post_header post_thumbnail" auto
			"post_score post_title  post_thumbnail" 1fr
			"post_score post_media  post_thumbnail" auto
			"post_score post_body   post_thumbnail" auto
			"post_score post_notification post_thumbnail" auto
			"post_score post_footer post_thumbnail" auto
			/ minmax(40px, auto) minmax(0, 1fr) fit-content(min(20%, 152px));
}

.post:not(:last-child) { margin-bottom: 10px; }

.post:hover {
	background: var(--foreground);
}

.post_score {
	padding-top: 19px;
	padding-left: 12px;
	font-size: 13px;
	font-weight: bold;
	color: var(--accent);
	grid-area: post_score;
	text-align: center;
	border-radius: 5px 0 0 5px;
	transition: 0.2s background;
}

.post_score .label {
	display: none;
} 

.post_header {
	margin: 15px 20px 5px 12px;
	grid-area: post_header;
	line-height: 25px;
}

.post_subreddit {
	font-weight: bold;
}

.post_title {
	font-size: 16px;
	font-weight: 500;
	line-height: 1.5;
	overflow-wrap: anywhere;
	margin: 5px 15px 5px 12px;
	grid-area: post_title;
}

.post:not(.highlighted) .post_title a:visited {
	color: var(--visited);
}

.post_notification {
	grid-area: post_notification;
	margin: 5px 15px;
	text-align: center;
	font-size: 12px;
}

.post_notification a {
	text-decoration: underline;
}

.post_flair {
	background: var(--accent);
	color: var(--background);
	padding: 4px;
	margin-right: 5px;
	border-radius: 5px;
	font-size: 12px;
	font-weight: bold;
}

.awards {
	background-color: var(--foreground);
	border-radius: 5px;
	margin: auto;
	padding: 5px;
}

.awards .award {
	margin-right: 2px;
}

.award {
	position: relative;
	display: inline-block;
}

.award > img {
	vertical-align: middle;
}

.author_flair:empty, .post_flair:empty {
	display: none;
}

.emoji {
	width: 1.25em;
	height: 1.25em;
	display: inline-block;
	background-size: contain;
	background-position: 50% 50%;
	background-repeat: no-repeat;
	vertical-align: middle;
}

.nsfw {
	color: var(--nsfw);
	margin-left: 5px;
	border: 1px solid var(--nsfw);
	padding: 3px;
	font-size: 12px;
	border-radius: 5px;
	font-weight: bold;
}

.post_media_content, .post .__NoScript_PlaceHolder__, .gallery {
	max-width: calc(100% - 40px);
	grid-area: post_media;
	margin: 15px auto 5px auto;
	width: auto;
	height: auto;
	overflow: hidden;
}

.post_media_video {
	width: auto;
	height: auto;
	max-width: 100%;
	max-height: 512px;
	display: block;
	margin: auto;
}

.post_media_image.short svg, .post_media_image.short img{
	width: auto;
	height: auto;
	max-width: 100%;
	max-height: 512px;
	display: block;
	margin: auto;
}

.post_nsfw_blur {
	filter: blur(1.5rem);
}

.post_nsfw_blur:hover {
	filter: none;
}

.post_media_image svg{
	max-width: 100%;
	height: auto;
	align-self: center;
	background-color: var(--highlighted);
	background-image: url("data:image/svg+xml;utf8,<svg viewBox='0 0 100 100' width='100' height='100' xmlns='http://www.w3.org/2000/svg'><path d='M15,20 h70 a10,10 0 0 1 10,10 v45 a10,10 0 0 1 -10,10 h-70 a10,10 0 0 1 -10,-10 v-45 a10,10 0 0 1 10,-10 z' fill='none' stroke='rgba(128,128,128,0.5)' stroke-width='3' /><path d='M15,75 l25,-35 l15,20 l10,-10 l20, 25 z' stroke='none' fill='rgba(128,128,128,0.5)' /><circle cx='75' cy='35' r='7' stroke='none' fill='rgba(128,128,128,0.5)'/></svg>");
	background-position: 50%;
	background-repeat: no-repeat;
	vertical-align: bottom;
}

.post_media_image img {
	max-width: 100%;
	vertical-align: bottom;
}

.gallery img {
	max-width: 100%;
	vertical-align: bottom;
}

.gallery figcaption {
	margin-top: 5px;
}

.gallery .outbound_url {
	color: var(--accent);
	text-overflow: ellipsis;
	overflow: hidden;
	white-space: nowrap;
	display: block;
	padding-top: 5px;
}

#post_url {
	color: var(--accent);
	margin: 5px 12px;
	grid-area: post_media;
	overflow-wrap: anywhere;
}

.post_body {
	opacity: 0.9;
	font-weight: normal;
	padding: 5px 15px 5px 12px;
	grid-area: post_body;
	width: calc(100% - 30px);
	overflow-wrap: anywhere;
}

/* Used only for text post preview */
.post_preview {
	-webkit-mask-image: linear-gradient(180deg,#000 60%,transparent);;
	mask-image: linear-gradient(180deg,#000 60%,transparent);
	opacity: 0.8;
	max-height: 250px;
	overflow: hidden;
}

.post_footer {
	display: flex;
	justify-content: space-between;
	opacity: 0.5;
	font-size: 14px;
	grid-area: post_footer;
	margin: 5px 20px 15px 12px;
}

.post_comments {
	font-weight: bold;
}

#comment_count {
	font-weight: 500;
	opacity: 0.9;
}

#comment_count > #sorted_by {
	font-weight: normal;
	opacity: 0.7;
	margin-right: 7px;
}

#post_links {
	display: flex;
	list-style: none;
	padding: 0;
	font-weight: bold;
}

#post_links > li {
	margin-right: 15px;
}

#post_links > li.desktop_item {
	display: auto;
}

@media screen and (min-width: 480px) {
	#post_links > li.mobile_item {
			display: none;
	}
}

.post_thumbnail {
	border-radius: 5px;
	border: var(--panel-border);
	display: grid;
	overflow: hidden;
	background-color: var(--background);
	grid-area: post_thumbnail;
	margin: 5px;
}

.post_thumbnail div {
	grid-area: 1 / 1 / 2 / 2;
	object-fit: cover;
	align-self: center;
	justify-self: center;
	overflow: hidden;
}

.post_thumbnail div svg {
	width: 100%;
	height: auto;
}

.post_thumbnail span {
	z-index: 0;
}

.thumb_nsfw_blur {
	filter: blur(0.3rem)
}

.post_thumbnail.no_thumbnail {
	background-color: var(--highlighted);
}

.post_thumbnail.no_thumbnail svg {
	grid-area: 1 / 1 / 2 / 2;
	align-self: center;
	justify-self: center;
	max-width: 100%;
}

.post_thumbnail span {
	text-overflow: ellipsis;
	overflow: hidden;
	white-space: nowrap;
	text-align: center;
	background-color: rgba(0,0,0,0.8);
	color: white;
	grid-area: 1 / 1 / 2 / 2;
	padding: 5px;
	align-self: end;
}

.post_thumbnail img {
	max-width: 100%;	
}

.stickied {
	--accent: var(--green);
	border: 1px solid var(--green);
}

/* Comment */

.comment {
	margin: 10px 0;
	border-radius: 5px;
	display: flex;
}

.comment_left, .comment_right {
	display: flex;
	flex-direction: column;
}

.comment_left {
	text-align: center;
	min-width: 50px;
	padding: 5px 0;
	align-items: center;
}

.comment_title { font-size: 20px; }
.comment_link { text-decoration: underline; }
.comment_author { opacity: 0.9; }

.author_flair {
	background: var(--highlighted);
	color: var(--text);
	padding: 5px;
	margin-right: 5px;
	border-radius: 5px;
	font-size: 12px;
	font-weight: bold;
}

.comment_subreddit {
	font-weight: bold;
}

.comment_score {
	color: var(--accent);
	background: var(--foreground);
	min-width: 40px;
	border-radius: 5px;
	padding: 10px 0;
	font-size: 14px;
	font-weight: 600;
}

.comment_right {
	word-wrap: anywhere;
	padding: 10px 0 10px 5px;
	flex-grow: 1;
	flex-shrink: 1;
	min-width: 0;
}

.comment_data > * {
	margin-right: 5px;
}

.comment_image {
	max-width: 500px;
	align-self: center;
}

.comment_body {
	opacity: 0.9;
	font-weight: normal;
	padding: 5px 5px;
	margin: 5px 0;
	overflow: auto;
}

.comment_body.highlighted, .comment_body_filtered.highlighted {
	background: var(--highlighted);
}

.comment_body > p:not(:first-child) {
	margin-top: 20px;
}

.comment_body a {
	text-decoration: underline;
	color: var(--accent);
}

.comment_body_filtered {
	opacity: 0.4;
	font-weight: normal;
	font-style: italic;
	padding: 5px 5px;
	margin: 5px 0;
	overflow: auto;
}

.deeper_replies {
	color: var(--accent);
	margin-left: 15px;
}

::marker {
	color: var(--accent);
}

.replies > .comment {
	margin-left: -20px;
	padding: 5px;
}

.created {
	opacity: 0.5;
}

.edited {
	opacity: 0.4;
	font-style: italic;
	font-size: 14px;
}

.line {
	width: 2px;
	height: 100%;
	background: var(--foreground);
}

summary.comment_data {
	cursor: pointer;
}

.moderator, .admin { opacity: 1; }
.op, .moderator, .admin { font-weight: bold; }

.op { color: var(--accent); }
.moderator { color: var(--green); }
.admin { color: var(--admin); }

/* Layouts */

.compact .post:not(.highlighted) {
	border-radius: 0;
	margin: 0;
	padding: 0;
}

.compact .post:first-of-type {
	border-radius: 5px 5px 0 0;
	overflow: hidden;
}

.compact .post:last-of-type {
	border-radius: 0 0 5px 5px;
	overflow: hidden;
}

.compact .post.highlighted { border-radius: 5px; }
.compact .post:not(:last-of-type):not(.highlighted):not(.stickied) { border-bottom: 0; }

.compact .post_score {
	padding-top: 15px;
	border-radius: 0;
}

.compact .post_header {
	margin: 11px 15px 2.5px 12px;
	font-size: 14px;
}

.compact .post_title, .compact #post_url, .compact .post_body {
	margin: 2.5px 15px;
}

.compact .post_preview {
	display: none;
}

.compact .post_media {
	max-width: calc(100% - 30px);
	margin: 2.5px auto;
}

.compact .post_footer {
	margin: 5px 15px 15px 15px;
}

.compact .post_thumbnail {
	width: 75px;
	height: 75px;
}

.compact footer {
	margin-top: 20px;
}

/* Settings */

#settings {
	max-width: 450px;
}

#settings_note {
	font-size: 14px;
	margin-top: 10px;
	opacity: 0.75;
}

#settings_note a {
	color: var(--accent);
}

.prefs {
	padding: 10px 20px 20px;
	background: var(--post);
	border-radius: 5px;
	margin-bottom: 20px;
}

.prefs fieldset {
	border: 0;
	padding: 10px 0;
	margin: 0 0 5px;
}

.prefs legend {
	font-weight: 500;
	border-bottom: 1px solid var(--highlighted);
	font-size: 18px;
	padding-bottom: 10px;
	margin-bottom: 7px;
	width: 100%;
	float: left; /* places the legend inside the (invisible) border, instead of vertically centered on top border*/
}

.prefs-group {
	display: flex;
	width: 100%;
	height: 35px;
	align-items: center;
	margin-top: 7px;
}

.prefs-group > *:not(:last-child) {
	margin-right: 1ch;
}

.prefs-group > *:last-child {
	margin-left: auto;
}

.prefs select {
	border-radius: 5px;
	box-shadow: var(--shadow);
	margin-left: 20px;
	background: var(--foreground);
}

aside.prefs {
	margin-top: 20px;
}

#save {
	background: var(--highlighted);
	padding: 10px 15px;
	border-radius: 5px;
	margin-top: 5px;
	width: 100%
}

input[type="submit"] {
	appearance: none;
	-webkit-appearance: none;
	-moz-appearance: none;
}

#settings_subs .unsubscribe {
	margin-left: 30px;
}

#settings_subs a {
	color: var(--accent);
}

#settings_filters .unsubscribe {
	margin-left: 30px;
}

#settings_filters a {
	color: var(--accent);
}

.helper {
	padding: 10px;
	width: 250px;
	background: var(--highlighted) !important;
}
/* Info page */
.unset {
	color: lightslategrey;
}

/* Markdown */

.md {
	width: 100%;
}

.md > *:not(:first-child) {
	margin-top: 20px;
}

.md h1 { font-size: 22px; }
.md h2 { font-size: 20px; }
.md h3 { font-size: 18px; }
.md h4 { font-size: 16px; }
.md h5 { font-size: 14px; }
.md h6 { font-size: 12px; }

.md blockquote {
	padding: 10px;
	margin: 4px 0 4px 5px;
	border-left: 4px solid var(--highlighted);
	background: var(--post);
}

.md a, .md a * {
	color: var(--accent);
}

.md .md-spoiler-text, .md-spoiler-text a {
	background: var(--highlighted);
	color: transparent;
}

.md-spoiler-text:hover {
	background: var(--foreground);
	color: var(--text);
}

.md-spoiler-text:hover a {
	background: var(--foreground);
	color: var(--accent);
}

.md li { margin: 10px 0; }
.toc_child { list-style: none; }

.md pre {
	background: var(--outside);
	padding: 20px;
	margin-top: 10px;
	border-radius: 5px;
	box-shadow: var(--shadow);
	overflow: auto;
}

.md table {
	margin: 5px;
	overflow-x: auto;
	display: block;
	max-width: fit-content;
}

.md code {
	font-family: monospace, sans-serif;
	font-size: 14px;
}

.md code:not(.md pre > code) { background: var(--highlighted); }

/* Tables */

table, td, th {	border: var(--panel-border); }

table {
	border-width: 3px;
	border-spacing: 0;
}

td, th {
	padding: 10px;
}

/* Errors */

#error { text-align: center; }
#error h1 { margin-bottom: 10px; }
#error h3 { opacity: 0.85; }
#error a { color: var(--accent); }

/* Messages */

#duplicates_msg h3 {
	display: inline-block;
	margin-top: 10px;
	margin-bottom: 10px;
	text-align: center;
	width: 100%;
}

/* Warnings */

.listing_warn {
	display: inline-block;
	margin: 10px;
	text-align: center;
	width: 100%;
}

.listing_warn a {
	color: var(--accent);
}

/* NSFW Landing Page */

#nsfw_landing {
	display: inline-block;
	text-align: center;
	width: 100%;
}

#nsfw_landing h1 {
	display: inline-block;
	margin-bottom: 20px;
	text-align: center;
	width: 100%;
}

#nsfw_landing p {
	display: inline-block;
	text-align: center;
	width: 100%;
}

#nsfw_landing a {
	color: var(--accent);
}

/* Mobile */

@media screen and (max-width: 800px) {
	body { padding-top: 120px }

	main {
		flex-direction: column-reverse;
		padding: 10px;
		margin: 0 0 10px 0;
		max-width: 100%;
	}
	
	nav {
		grid-template-areas: 'logo links' 'searchbox searchbox';
		padding: 10px;
		width: calc(100% - 20px);
	}

	nav #links { margin-left: auto; }
	nav #links span { display: none; }
	nav #links svg { display: block; }

	#subscriptions { position: unset; }

	#sub_list {
		left: 10px;
		right: 10px;
		min-width: auto;
	}
	
	#settings {
		max-width: unset;
	}

	aside, #subreddit, #user {
		margin: 0;
		max-width: 100%;
	}

	#user, #sidebar { margin: 20px 0;	}
	#logo, #links { margin-bottom: 5px; }
	#searchbox { width: calc(100vw - 35px); }
}

@media screen and (max-width: 480px) {
	body { padding-top: 100px; }
	#version { display: none; }

	.post {
		grid-template: 	"post_header post_header post_thumbnail" auto
				"post_title  post_title  post_thumbnail" 1fr
				"post_media  post_media  post_thumbnail" auto
				"post_body   post_body   post_thumbnail" auto
				"post_notification post_notification post_thumbnail" auto
				"post_score  post_footer post_thumbnail" auto
				/ auto 1fr fit-content(min(20%, 152px));
	}
	
	.post_score {
		margin: 5px 0px 20px 15px;
		padding: 0;
	}
	
	.compact .post_score { padding: 0; }
	
	.post_score::before {	content: "↑" }

	.post_header { font-size: 14px; }
	.post_footer { margin-left: 15px;	}

	.replies > .comment {
		margin-left: -12px;
		padding: 5px 0;
	}

	.comment_left {
		min-width: auto;
		padding: 5px 0px;
		align-items: initial;
		margin-top: -5px;
	}

	.line {
		margin-left: 5px;
	}

	/* .thread { margin-left: -5px; } */
	.comment_right { padding: 5px 0 10px 2px; }
	.comment_author { margin-left: 12px; }
	.comment_data { margin-left: 12px; }
	.comment_data::marker { font-size: 25px; }
	.created { width: 100%; }

	.comment_score {
		min-width: 32px;
		height: 20px;
		font-size: 15px;
		padding: 7px 0px;
		margin-right: -5px;
	}

	#post_links > li { margin-right: 10px }
	#post_links > li.desktop_item { display: none }
	#post_links > li.mobile_item { display: auto }
	.post_footer > p > span#upvoted { display: none }

	.popup {
		width: auto;
		bottom: 10vh;
	}

	.popup-inner > a, h1, p, img {
		width: 100%;
	}
}<|MERGE_RESOLUTION|>--- conflicted
+++ resolved
@@ -302,8 +302,7 @@
 	color: var(--text);
 	cursor: pointer;
 	display: inline-flex;
-<<<<<<< HEAD
-	font-size: 300%;
+	font-size: 150%;
 	padding: 0.5em;
 }
 
@@ -311,16 +310,6 @@
 	text-decoration: none;
 }
 
-=======
-	font-size: 150%;
-	padding: 0.5em;
-}
-
-.info-button > a:hover {
-	text-decoration: none;
-}
-
->>>>>>> f544daf8
 /* / Body footer. */
 
 /* Footer in content block. */
