/* Define themes */

/* Constants */
:root {
	--nsfw: #ff5c5d;
	--admin: #ea0027;

	/* Reddit redirect warning constants */
	--popup-red: #ea0027;
	--popup-black: #111;
	--popup-text: #fff;
	--popup-background-1: #0f0f0f;
	--popup-background-2: #220f0f;
	--popup-reddit-url: var(--popup-red);

	--popup-background: repeating-linear-gradient(
		-45deg,
		var(--popup-background-1),
		var(--popup-background-1) 50px,
		var(--popup-background-2) 50px,
		var(--popup-background-2) 100px
	);

	--popup-toreddit-background: var(--popup-black);
	--popup-toreddit-text: var(--popup-red);
	--popup-goback-background: var(--popup-red);
	--popup-goback-text: #222;
	--popup-border: 1px solid var(--popup-red);
}

@font-face {
	font-family: 'Inter';
	src: url('/Inter.var.woff2') format('woff2-variations');
	font-style: normal;
}

/* Automatic theme selection */
:root, .dark{
	/* Default & fallback theme (dark) */
	--accent: aqua;
	--green: #5cff85;
	--text: white;
	--foreground: #222;
	--background: #0f0f0f;
	--outside: #1f1f1f;
	--post: #161616;
	--panel-border: 1px solid #333;
	--highlighted: #333;
	--visited: #aaa;
	--shadow: 0 1px 3px rgba(0, 0, 0, 0.5);
<<<<<<< HEAD

	/* Hint color theme to browser for scrollbar */
	color-scheme: dark;
=======
	--popup: #b80a27;
>>>>>>> eb9ef9f6
}

/* Browser-defined light theme */
@media (prefers-color-scheme: light) {
	:root {
		--accent: #009a9a;
		--green: #00a229;
		--text: black;
		--foreground: #f5f5f5;
		--background: #ddd;
		--outside: #ececec;
		--post: #eee;
		--panel-border: 1px solid #ccc;
		--highlighted: white;
		--visited: #555;
		--shadow: 0 1px 3px rgba(0, 0, 0, 0.1);

		/* Hint color theme to browser for scrollbar */
		color-scheme: light;
	}
}

/* Other themes are located in the "themes" folder */

/* General */

::selection {
	color: var(--foreground);
	background: var(--accent);
}

:focus-visible {
	outline: 2px solid var(--accent);
}

html, body, div, h1, h2, h3, h4, h5, h6, ul, ol, dl, li, dt, dd, p, blockquote,
pre, form, fieldset, table, th, td, select, input {
	accent-color: var(--accent);
	margin: 0;
	color: var(--text);
	font-family: "Inter", sans-serif;
}

body {
	background: var(--background);
	font-size: 15px;
	padding-top: 60px;
}

nav {
	display: grid;
	grid-template-areas: "logo searchbox links";

	justify-content: space-between;
	align-items: center;
	
	color: var(--accent);
	background: var(--outside);
	box-shadow: var(--shadow);
	
	font-size: 20px;
	
	z-index: 2;
	top: 0;
	padding: 5px 15px;
	min-height: 40px;
	width: calc(100% - 30px);
	position: fixed;
}

nav * { color: var(--text); }
nav #reddit, #code > span { color: var(--accent); }
nav #code > svg { stroke: var(--accent); }

nav #logo {
	grid-area: logo;
	white-space: nowrap;
	margin-right: 5px;
}

nav #links {
	grid-area: links;
	margin-left: 10px;
	display: flex;
}

nav #links svg {
	display: none;
}

nav #version {
	opacity: 50%;
	vertical-align: -2px;
	margin-right: 10px;
}

nav #libreddit {
	vertical-align: -2px;
}

#settings_link {
	opacity: 0.8;
	margin-left: 10px;
}

#reddit_link {
	opacity: 0.8;
}

.popup {
	display: flex;
	align-items: center;
	justify-content: center;
	overflow: clip;
	opacity: 0;
	position: fixed;
	width: 100vw;
	height: 100vh;
	bottom: 0;
	right: 0;
	visibility: hidden;
	transition: all 0.1s ease-in-out;
	z-index: 2;
}

/* fallback for firefox esr */
.popup {
	background-color: #000000fd;
}

/* all other browsers */
@supports ((-webkit-backdrop-filter: none) or (backdrop-filter: none)) {
	.popup {
		-webkit-backdrop-filter: blur(.25rem) brightness(15%);
		backdrop-filter: blur(.25rem) brightness(15%);
	}
}

.popup-inner {
	display: flex;
	flex-direction: column;
	align-items: center;
	text-align: center;
	max-width: 600px;
	max-height: 500px;
	width: fit-content;
	height: fit-content;
	padding: 1rem;
	background: var(--popup-background);
	border: var(--popup-border);
	border-radius: 5px;
	transition: all 0.1s ease-in-out;
}

.popup-inner svg {
	display: unset !important;
	width: 35%;
	stroke: none;
	margin: 1rem;
}

.popup-inner h1 {
	color: var(--popup-text);
	margin: 1.5rem 1.5rem 1rem;
}

.popup-inner p {
	color: var(--popup-text);
}

.popup-inner a {
	border-radius: 5px;
	padding: 2%;
	width: 80%;
	margin: 0.5rem;
	cursor: pointer;
	transition: all 0.1s ease-in-out;
}

#goback {
	background: var(--popup-goback-background);
	color: var(--popup-goback-text);
}

#goback:not(.selected):hover {
	opacity: 0.8;
}

#toreddit {
	background: var(--popup-toreddit-background);
	color: var(--popup-toreddit-text);
	border: 1px solid var(--popup-red);
}

#toreddit:not(.selected):hover {
	background: var(--popup-toreddit-text);
	color: var(--popup-toreddit-background);
}

.popup:target {
	visibility: visible;
	opacity: 1;
}

#reddit_url {
	width: 80%;
	color: var(--popup-reddit-url);
	font-weight: 600;
	line-break: anywhere;
	margin-top: 1rem;
}

#code {
	margin-left: 10px;
}

main {
	display: flex;
	justify-content: center;
	max-width: 1000px;
	padding: 10px 20px;
	margin: 0 auto;
}

.wide main {
	max-width: calc(100% - 40px);
}

.wide #column_one {
	width: 100%;
	max-width: 100%;
}

#column_one {
	width: 100%;
	max-width: 750px;
	border-radius: 5px;
	overflow: inherit;
}

/* Body footer. */
body > footer {
	display: flex;
	justify-content: center;
	margin: 20px;
}

.info-button {
	align-items: center;
	border-radius: .25rem;
	box-sizing: border-box;
	color: var(--text);
	cursor: pointer;
	display: inline-flex;
	font-size: 300%;
	padding: 0.5em;
}

.info-button > a:hover {
	text-decoration: none;
}

/* / Body footer. */

/* Footer in content block. */
main > * > footer {
	display: flex;
	justify-content: center;
	margin-top: 20px;
}

main > * > footer > a {
	margin-right: 5px;
}

/* / Footer in content block. */

button {
	background: none;
	border: none;
	font-weight: bold;
}

hr {
	margin: 20px 0;
}

a {
	color: inherit;
	text-decoration: none;
}

a:hover {
	text-decoration: underline;
}

svg {
	stroke: var(--text);
}

img[src=""] {
	display: none;
}

aside {
	flex-grow: 1;
	margin: 20px 20px 0 10px;
	max-width: 350px;
}

.post, .panel {
	border: var(--panel-border);
}

.dot {
	font-size: 12px;
	opacity: 0.5;
}

/* User & Subreddit */

#user, #subreddit, #sidebar {
	margin: 40px auto 0 auto;
	display: flex;
	flex-direction: column;
	align-items: center;
	height: max-content;
	background: var(--outside);
	border-radius: 5px;
	overflow: hidden;
}

#user *, #subreddit * { text-align: center; }

#user, #sub_meta, #sidebar_contents { padding: 20px; }

#sidebar, #sidebar_contents { margin-top: 10px; }
#sidebar_label { padding: 10px; }

#user_icon, #sub_icon {
	width: 100px;
	height: 100px;
	border: 2px solid var(--accent);
	border-radius: 100%;
	padding: 10px;
	margin: 10px;
}

#user_title, #sub_title {
	margin: 0 20px;
	font-size: 20px;
	font-weight: bold;
}

#user_description, #sub_description {
	margin: 0 15px;
	text-align: left;
	overflow-wrap: anywhere;
}

#user_name, #user_description:not(:empty), #user_icon,
#sub_name, #sub_icon, #sub_description:not(:empty) {
	margin-bottom: 20px;
}

#user_details, #sub_details, #sub_actions, #user_actions {
	display: grid;
	grid-template-columns: repeat(2, 1fr);
	grid-column-gap: 20px;
}

#user_details > label, #sub_details > label {
	color: var(--accent);
}

/* Subscriptions */

#sub_subscription, #user_subscription, #user_filter, #sub_filter {
	margin-top: 20px;
}

#multisub {
	margin-bottom: 20px;
}

.subscribe, .unsubscribe, .filter, .unfilter {
	padding: 10px 20px;
	border-radius: 5px;
	cursor: pointer;
}

.subscribe, .filter {
	color: var(--foreground);
	background-color: var(--accent);
}

.unsubscribe, .unfilter {
	color: var(--text);
	background-color: var(--highlighted);
}

/* Feeds */

#feeds {
	position: relative;
	border-radius: 5px;
	border: var(--panel-border);
	background-color: var(--outside);
	align-items: center;
	box-sizing: border-box;
	font-size: 15px;
	display: inline-block;
}

#feeds > summary {
	padding: 8px 15px;
}

#feed_list {
	position: absolute;
	display: flex;
	min-width: 100%;
	max-height: 500px;
	border-radius: 5px;
	box-shadow: var(--shadow);
	background: var(--outside);
	flex-direction: column;
	overflow: auto;
	z-index: 1;
}

#feed_list > p {
	font-size: 13px;
	opacity: 0.5;
	padding: 5px 20px;
	margin-top: 10px;
}

#feed_list > a {
	padding: 10px 20px;
	transition: 0.2s background;
}

#feed_list > .selected {
	background-color: var(--accent);
	color: var(--foreground);
}

#feed_list > a:not(.selected):hover {
	background-color: var(--foreground);
}

/* Wiki Pages */

#wiki {
	background: var(--foreground);
	padding: 35px;
	overflow-wrap: anywhere;
}

#top {
	background: var(--highlighted);
	width: 100%;
	display: flex;
}

#top > * {
	flex-grow: 1;
	text-align: center;
	height: 35px;
	line-height: 35px;
}

#top > div {
	border-bottom: 2px solid var(--text);
}

/* Sorting and Search */

select, #search, #sort_options, #listing_options, #inside, #searchbox > *, #sort_submit {
	height: 38px;
}

.search_label {
	max-width: 300px;
	overflow: hidden;
	text-overflow: ellipsis;
	white-space: nowrap;
}

select {
	background: var(--outside);
	transition: 0.2s background;
}

select, #search {
	border: none;
	padding: 0 10px;
	
	appearance: none;
	-webkit-appearance: none;
	-moz-appearance: none;
	border-radius: 5px 0px 0px 5px;
}

#searchbox {
	grid-area: searchbox;
	display: flex;
	box-shadow: var(--shadow);
	border-radius: 5px;
}

#searchbox > *, #sort_submit { background: var(--highlighted); }

#search {
	border-right: 2px var(--outside) solid;
	min-width: 0;
	flex-grow: 1;
}

#inside {
	display: flex;
	align-items: center;
	border-right: 2px var(--outside) solid;
	padding: 0 10px;
	max-width: 50%;
}

#restrict_sr { margin-right: 5px; }

input[type="submit"], button.submit {
	border: 0;
	border-radius: 0px 5px 5px 0px;
}

button.submit {
	display: flex;
	align-items: center;
}

select:hover { background: var(--foreground); }

input[type="submit"]:hover { color: var(--accent); }
button.submit:hover > svg { stroke: var(--accent); }

#timeframe {
	margin: 0 2px;
	border-radius: 0;
}

#sort_options + #timeframe:not(#search_sort > #timeframe) {
	margin-left: 10px;
	border-radius: 5px 0px 0px 5px;
}

#listing_options + #sort_select {
	margin-left: 10px;
	border-radius: 5px 0px 0px 5px;
}

#search_sort {
	background: var(--highlighted);
	border-radius: 5px;
	overflow: auto;
}

#search_sort > #search {
	border: 0;
	background: transparent;
}

#search_sort > *, #searchbox > * { font-size: 15px; }

#search_sort > :not(:first-child), #search_sort > #sort_options {
	margin: 0;
	border-radius: 0;
	border-right: 0;
	border-left: 2px solid var(--background);
	box-shadow: none;
	background: transparent;
}

#sort, #search_sort {
	display: flex;
	align-items: center;
	margin-bottom: 20px;
}

#sort_options, #listing_options, main > * > footer > a {
	border-radius: 5px;
	align-items: center;
	box-shadow: var(--shadow);
	background: var(--outside);
	display: flex;
	overflow-y: hidden;
}

#sort_options > a, #listing_options > a, main > * > footer > a {
	color: var(--text);
	padding: 10px 20px;
	text-align: center;
	cursor: pointer;
	transition: 0.2s background;
}

#sort_options > a.selected, #listing_options > a.selected {
	background: var(--accent);
	color: var(--foreground);
}

#sort_options > a:not(.selected):hover, #listing_options > a:not(.selected):hover {
	background: var(--foreground);
}

#search_subreddits {
	border-radius: 5px;
	background: var(--post);
	box-shadow: var(--shadow);
	transition: 0.2s background;
	border: var(--panel-border);
	margin-bottom: 20px;
}

.search_subreddit { 
	padding: 16px 20px;
	display: flex;
}

.search_subreddit_left {
	display: flex;
	align-items: center;
}

.search_subreddit_left:not(:empty) {
	margin-right: 10px;
}

.search_subreddit_left img {
	width: 35px;
	height: 35px;
	border-radius: 100%;
}

.search_subreddit_right {
	overflow: auto;
}

a.search_subreddit:hover {
	text-decoration: none;
	background: var(--foreground);
}

.search_subreddit:not(:last-child) { 
	border-bottom: 1px solid var(--highlighted);
}

.search_subreddit_header {
	margin-bottom: 8px;
}

.search_subreddit_name {
	font-weight: bold;
	font-size: 16px;
}

.search_subreddit_description {
	text-overflow: ellipsis;
	overflow: hidden;
	white-space: nowrap;
	opacity: 0.5;
}

#more_subreddits {
	justify-content: center;
	color: var(--accent);
	font-weight: 600;
	text-align: center;
}

/* Post */

.sep {
	display: none;
}

.thread {
	word-break: break-word;
}

.thread_nav {
	color: var(--accent);
	font-weight: bold;
	margin: 10px 0;
}

.post {
	border-radius: 5px;
	background: var(--post);
	box-shadow: var(--shadow);
	display: grid;
	transition: 0.2s background;
	grid-template: 	"post_score post_header post_thumbnail" auto
			"post_score post_title  post_thumbnail" 1fr
			"post_score post_media  post_thumbnail" auto
			"post_score post_body   post_thumbnail" auto
			"post_score post_notification post_thumbnail" auto
			"post_score post_footer post_thumbnail" auto
			/ minmax(40px, auto) minmax(0, 1fr) fit-content(min(20%, 152px));
}

.post:not(:last-child) { margin-bottom: 10px; }

.post:hover {
	background: var(--foreground);
}

.post_score {
	padding-top: 19px;
	padding-left: 12px;
	font-size: 13px;
	font-weight: bold;
	color: var(--accent);
	grid-area: post_score;
	text-align: center;
	border-radius: 5px 0 0 5px;
	transition: 0.2s background;
}

.post_score .label {
	display: none;
} 

.post_header {
	margin: 15px 20px 5px 12px;
	grid-area: post_header;
	line-height: 25px;
}

.post_subreddit {
	font-weight: bold;
}

.post_title {
	font-size: 16px;
	font-weight: 500;
	line-height: 1.5;
	overflow-wrap: anywhere;
	margin: 5px 15px 5px 12px;
	grid-area: post_title;
}

.post:not(.highlighted) .post_title a:visited {
	color: var(--visited);
}

.post_notification {
	grid-area: post_notification;
	margin: 5px 15px;
	text-align: center;
	font-size: 12px;
}

.post_notification a {
	text-decoration: underline;
}

.post_flair {
	background: var(--accent);
	color: var(--background);
	padding: 4px;
	margin-right: 5px;
	border-radius: 5px;
	font-size: 12px;
	font-weight: bold;
}

.awards {
	background-color: var(--foreground);
	border-radius: 5px;
	margin: auto;
	padding: 5px;
}

.awards .award {
	margin-right: 2px;
}

.award {
	position: relative;
	display: inline-block;
}

.award > img {
	vertical-align: middle;
}

.author_flair:empty, .post_flair:empty {
	display: none;
}

.emoji {
	width: 1.25em;
	height: 1.25em;
	display: inline-block;
	background-size: contain;
	background-position: 50% 50%;
	background-repeat: no-repeat;
	vertical-align: middle;
}

.nsfw {
	color: var(--nsfw);
	margin-left: 5px;
	border: 1px solid var(--nsfw);
	padding: 3px;
	font-size: 12px;
	border-radius: 5px;
	font-weight: bold;
}

.post_media_content, .post .__NoScript_PlaceHolder__, .gallery {
	max-width: calc(100% - 40px);
	grid-area: post_media;
	margin: 15px auto 5px auto;
	width: auto;
	height: auto;
	overflow: hidden;
}

.post_media_video {
	width: auto;
	height: auto;
	max-width: 100%;
	max-height: 512px;
	display: block;
	margin: auto;
}

.post_media_image.short svg, .post_media_image.short img{
	width: auto;
	height: auto;
	max-width: 100%;
	max-height: 512px;
	display: block;
	margin: auto;
}

.post_nsfw_blur {
	filter: blur(1.5rem);
}

.post_nsfw_blur:hover {
	filter: none;
}

.post_media_image svg{
	max-width: 100%;
	height: auto;
	align-self: center;
	background-color: var(--highlighted);
	background-image: url("data:image/svg+xml;utf8,<svg viewBox='0 0 100 100' width='100' height='100' xmlns='http://www.w3.org/2000/svg'><path d='M15,20 h70 a10,10 0 0 1 10,10 v45 a10,10 0 0 1 -10,10 h-70 a10,10 0 0 1 -10,-10 v-45 a10,10 0 0 1 10,-10 z' fill='none' stroke='rgba(128,128,128,0.5)' stroke-width='3' /><path d='M15,75 l25,-35 l15,20 l10,-10 l20, 25 z' stroke='none' fill='rgba(128,128,128,0.5)' /><circle cx='75' cy='35' r='7' stroke='none' fill='rgba(128,128,128,0.5)'/></svg>");
	background-position: 50%;
	background-repeat: no-repeat;
	vertical-align: bottom;
}

.post_media_image img {
	max-width: 100%;
	vertical-align: bottom;
}

.gallery img {
	max-width: 100%;
	vertical-align: bottom;
}

.gallery figcaption {
	margin-top: 5px;
}

.gallery .outbound_url {
	color: var(--accent);
	text-overflow: ellipsis;
	overflow: hidden;
	white-space: nowrap;
	display: block;
	padding-top: 5px;
}

#post_url {
	color: var(--accent);
	margin: 5px 12px;
	grid-area: post_media;
	overflow-wrap: anywhere;
}

.post_body {
	opacity: 0.9;
	font-weight: normal;
	padding: 5px 15px 5px 12px;
	grid-area: post_body;
	width: calc(100% - 30px);
	overflow-wrap: anywhere;
}

/* Used only for text post preview */
.post_preview {
	-webkit-mask-image: linear-gradient(180deg,#000 60%,transparent);;
	mask-image: linear-gradient(180deg,#000 60%,transparent);
	opacity: 0.8;
	max-height: 250px;
	overflow: hidden;
}

.post_footer {
	display: flex;
	justify-content: space-between;
	opacity: 0.5;
	font-size: 14px;
	grid-area: post_footer;
	margin: 5px 20px 15px 12px;
}

.post_comments {
	font-weight: bold;
}

#comment_count {
	font-weight: 500;
	opacity: 0.9;
}

#comment_count > #sorted_by {
	font-weight: normal;
	opacity: 0.7;
	margin-right: 7px;
}

#post_links {
	display: flex;
	list-style: none;
	padding: 0;
	font-weight: bold;
}

#post_links > li {
	margin-right: 15px;
}

#post_links > li.desktop_item {
	display: auto;
}

@media screen and (min-width: 480px) {
	#post_links > li.mobile_item {
			display: none;
	}
}

.post_thumbnail {
	border-radius: 5px;
	border: var(--panel-border);
	display: grid;
	overflow: hidden;
	background-color: var(--background);
	grid-area: post_thumbnail;
	margin: 5px;
}

.post_thumbnail div {
	grid-area: 1 / 1 / 2 / 2;
	object-fit: cover;
	align-self: center;
	justify-self: center;
	overflow: hidden;
}

.post_thumbnail div svg {
	width: 100%;
	height: auto;
}

.post_thumbnail span {
	z-index: 0;
}

.thumb_nsfw_blur {
	filter: blur(0.3rem)
}

.post_thumbnail.no_thumbnail {
	background-color: var(--highlighted);
}

.post_thumbnail.no_thumbnail svg {
	grid-area: 1 / 1 / 2 / 2;
	align-self: center;
	justify-self: center;
	max-width: 100%;
}

.post_thumbnail span {
	text-overflow: ellipsis;
	overflow: hidden;
	white-space: nowrap;
	text-align: center;
	background-color: rgba(0,0,0,0.8);
	color: white;
	grid-area: 1 / 1 / 2 / 2;
	padding: 5px;
	align-self: end;
}

.post_thumbnail img {
	max-width: 100%;	
}

.stickied {
	--accent: var(--green);
	border: 1px solid var(--green);
}

/* Comment */

.comment {
	margin: 10px 0;
	border-radius: 5px;
	display: flex;
}

.comment_left, .comment_right {
	display: flex;
	flex-direction: column;
}

.comment_left {
	text-align: center;
	min-width: 50px;
	padding: 5px 0;
	align-items: center;
}

.comment_title { font-size: 20px; }
.comment_link { text-decoration: underline; }
.comment_author { opacity: 0.9; }

.author_flair {
	background: var(--highlighted);
	color: var(--text);
	padding: 5px;
	margin-right: 5px;
	border-radius: 5px;
	font-size: 12px;
	font-weight: bold;
}

.comment_subreddit {
	font-weight: bold;
}

.comment_score {
	color: var(--accent);
	background: var(--foreground);
	min-width: 40px;
	border-radius: 5px;
	padding: 10px 0;
	font-size: 14px;
	font-weight: 600;
}

.comment_right {
	word-wrap: anywhere;
	padding: 10px 0 10px 5px;
	flex-grow: 1;
	flex-shrink: 1;
	min-width: 0;
}

.comment_data > * {
	margin-right: 5px;
}

.comment_image {
	max-width: 500px;
	align-self: center;
}

.comment_body {
	opacity: 0.9;
	font-weight: normal;
	padding: 5px 5px;
	margin: 5px 0;
	overflow: auto;
}

.comment_body.highlighted, .comment_body_filtered.highlighted {
	background: var(--highlighted);
}

.comment_body > p:not(:first-child) {
	margin-top: 20px;
}

.comment_body a {
	text-decoration: underline;
	color: var(--accent);
}

.comment_body_filtered {
	opacity: 0.4;
	font-weight: normal;
	font-style: italic;
	padding: 5px 5px;
	margin: 5px 0;
	overflow: auto;
}

.deeper_replies {
	color: var(--accent);
	margin-left: 15px;
}

::marker {
	color: var(--accent);
}

.replies > .comment {
	margin-left: -20px;
	padding: 5px;
}

.created {
	opacity: 0.5;
}

.edited {
	opacity: 0.4;
	font-style: italic;
	font-size: 14px;
}

.line {
	width: 2px;
	height: 100%;
	background: var(--foreground);
}

summary.comment_data {
	cursor: pointer;
}

.moderator, .admin { opacity: 1; }
.op, .moderator, .admin { font-weight: bold; }

.op { color: var(--accent); }
.moderator { color: var(--green); }
.admin { color: var(--admin); }

/* Layouts */

.compact .post:not(.highlighted) {
	border-radius: 0;
	margin: 0;
	padding: 0;
}

.compact .post:first-of-type {
	border-radius: 5px 5px 0 0;
	overflow: hidden;
}

.compact .post:last-of-type {
	border-radius: 0 0 5px 5px;
	overflow: hidden;
}

.compact .post.highlighted { border-radius: 5px; }
.compact .post:not(:last-of-type):not(.highlighted):not(.stickied) { border-bottom: 0; }

.compact .post_score {
	padding-top: 15px;
	border-radius: 0;
}

.compact .post_header {
	margin: 11px 15px 2.5px 12px;
	font-size: 14px;
}

.compact .post_title, .compact #post_url, .compact .post_body {
	margin: 2.5px 15px;
}

.compact .post_preview {
	display: none;
}

.compact .post_media {
	max-width: calc(100% - 30px);
	margin: 2.5px auto;
}

.compact .post_footer {
	margin: 5px 15px 15px 15px;
}

.compact .post_thumbnail {
	width: 75px;
	height: 75px;
}

.compact footer {
	margin-top: 20px;
}

/* Settings */

#settings {
	max-width: 450px;
}

#settings_note {
	font-size: 14px;
	margin-top: 10px;
	opacity: 0.75;
}

#settings_note a {
	color: var(--accent);
}

.prefs {
	padding: 10px 20px 20px;
	background: var(--post);
	border-radius: 5px;
	margin-bottom: 20px;
}

.prefs fieldset {
	border: 0;
	padding: 10px 0;
	margin: 0 0 5px;
}

.prefs legend {
	font-weight: 500;
	border-bottom: 1px solid var(--highlighted);
	font-size: 18px;
	padding-bottom: 10px;
	margin-bottom: 7px;
	width: 100%;
	float: left; /* places the legend inside the (invisible) border, instead of vertically centered on top border*/
}

.prefs-group {
	display: flex;
	width: 100%;
	height: 35px;
	align-items: center;
	margin-top: 7px;
}

.prefs-group > *:not(:last-child) {
	margin-right: 1ch;
}

.prefs-group > *:last-child {
	margin-left: auto;
}

.prefs select {
	border-radius: 5px;
	box-shadow: var(--shadow);
	margin-left: 20px;
	background: var(--foreground);
}

aside.prefs {
	margin-top: 20px;
}

#save {
	background: var(--highlighted);
	padding: 10px 15px;
	border-radius: 5px;
	margin-top: 5px;
	width: 100%
}

input[type="submit"] {
	appearance: none;
	-webkit-appearance: none;
	-moz-appearance: none;
}

#settings_subs .unsubscribe {
	margin-left: 30px;
}

#settings_subs a {
	color: var(--accent);
}

#settings_filters .unsubscribe {
	margin-left: 30px;
}

#settings_filters a {
	color: var(--accent);
}

.helper {
	padding: 10px;
	width: 250px;
	background: var(--highlighted) !important;
}
/* Info page */
.unset {
	color: lightslategrey;
}

/* Markdown */

.md {
	width: 100%;
}

.md > *:not(:first-child) {
	margin-top: 20px;
}

.md h1 { font-size: 22px; }
.md h2 { font-size: 20px; }
.md h3 { font-size: 18px; }
.md h4 { font-size: 16px; }
.md h5 { font-size: 14px; }
.md h6 { font-size: 12px; }

.md blockquote {
	padding: 10px;
	margin: 4px 0 4px 5px;
	border-left: 4px solid var(--highlighted);
	background: var(--post);
}

.md a, .md a * {
	color: var(--accent);
}

.md .md-spoiler-text, .md-spoiler-text a {
	background: var(--highlighted);
	color: transparent;
}

.md-spoiler-text:hover {
	background: var(--foreground);
	color: var(--text);
}

.md-spoiler-text:hover a {
	background: var(--foreground);
	color: var(--accent);
}

.md li { margin: 10px 0; }
.toc_child { list-style: none; }

.md pre {
	background: var(--outside);
	padding: 20px;
	margin-top: 10px;
	border-radius: 5px;
	box-shadow: var(--shadow);
	overflow: auto;
}

.md table {
	margin: 5px;
	overflow-x: auto;
	display: block;
	max-width: fit-content;
}

.md code {
	font-family: monospace, sans-serif;
	font-size: 14px;
}

.md code:not(.md pre > code) { background: var(--highlighted); }

/* Tables */

table, td, th {	border: var(--panel-border); }

table {
	border-width: 3px;
	border-spacing: 0;
}

td, th {
	padding: 10px;
}

/* Errors */

#error { text-align: center; }
#error h1 { margin-bottom: 10px; }
#error h3 { opacity: 0.85; }
#error a { color: var(--accent); }

/* Messages */

#duplicates_msg h3 {
	display: inline-block;
	margin-top: 10px;
	margin-bottom: 10px;
	text-align: center;
	width: 100%;
}

/* Warnings */

.listing_warn {
	display: inline-block;
	margin: 10px;
	text-align: center;
	width: 100%;
}

.listing_warn a {
	color: var(--accent);
}

/* NSFW Landing Page */

#nsfw_landing {
	display: inline-block;
	text-align: center;
	width: 100%;
}

#nsfw_landing h1 {
	display: inline-block;
	margin-bottom: 20px;
	text-align: center;
	width: 100%;
}

#nsfw_landing p {
	display: inline-block;
	text-align: center;
	width: 100%;
}

#nsfw_landing a {
	color: var(--accent);
}

/* Mobile */

@media screen and (max-width: 800px) {
	body { padding-top: 120px }

	main {
		flex-direction: column-reverse;
		padding: 10px;
		margin: 0 0 10px 0;
		max-width: 100%;
	}
	
	nav {
		grid-template-areas: 'logo links' 'searchbox searchbox';
		padding: 10px;
		width: calc(100% - 20px);
	}

	nav #links { margin-left: auto; }
	nav #links span { display: none; }
	nav #links svg { display: block; }

	#subscriptions { position: unset; }

	#sub_list {
		left: 10px;
		right: 10px;
		min-width: auto;
	}
	
	#settings {
		max-width: unset;
	}

	aside, #subreddit, #user {
		margin: 0;
		max-width: 100%;
	}

	#user, #sidebar { margin: 20px 0;	}
	#logo, #links { margin-bottom: 5px; }
	#searchbox { width: calc(100vw - 35px); }
}

@media screen and (max-width: 480px) {
	body { padding-top: 100px; }
	#version { display: none; }

	.post {
		grid-template: 	"post_header post_header post_thumbnail" auto
				"post_title  post_title  post_thumbnail" 1fr
				"post_media  post_media  post_thumbnail" auto
				"post_body   post_body   post_thumbnail" auto
				"post_notification post_notification post_thumbnail" auto
				"post_score  post_footer post_thumbnail" auto
				/ auto 1fr fit-content(min(20%, 152px));
	}
	
	.post_score {
		margin: 5px 0px 20px 15px;
		padding: 0;
	}
	
	.compact .post_score { padding: 0; }
	
	.post_score::before {	content: "↑" }

	.post_header { font-size: 14px; }
	.post_footer { margin-left: 15px;	}

	.replies > .comment {
		margin-left: -12px;
		padding: 5px 0;
	}

	.comment_left {
		min-width: auto;
		padding: 5px 0px;
		align-items: initial;
		margin-top: -5px;
	}

	.line {
		margin-left: 5px;
	}

	/* .thread { margin-left: -5px; } */
	.comment_right { padding: 5px 0 10px 2px; }
	.comment_author { margin-left: 12px; }
	.comment_data { margin-left: 12px; }
	.comment_data::marker { font-size: 25px; }
	.created { width: 100%; }

	.comment_score {
		min-width: 32px;
		height: 20px;
		font-size: 15px;
		padding: 7px 0px;
		margin-right: -5px;
	}

<<<<<<< HEAD
	#post_links > li { margin-right: 10px }
	#post_links > li.desktop_item { display: none }
	#post_links > li.mobile_item { display: auto }
	.post_footer > p > span#upvoted { display: none }
=======
	.popup {
		width: auto;
		bottom: 10vh;
	}

	.popup-inner > a, h1, p, img {
		width: 100%;
	}
>>>>>>> eb9ef9f6
}<|MERGE_RESOLUTION|>--- conflicted
+++ resolved
@@ -48,13 +48,10 @@
 	--highlighted: #333;
 	--visited: #aaa;
 	--shadow: 0 1px 3px rgba(0, 0, 0, 0.5);
-<<<<<<< HEAD
+	--popup: #b80a27;
 
 	/* Hint color theme to browser for scrollbar */
 	color-scheme: dark;
-=======
-	--popup: #b80a27;
->>>>>>> eb9ef9f6
 }
 
 /* Browser-defined light theme */
@@ -158,10 +155,6 @@
 #settings_link {
 	opacity: 0.8;
 	margin-left: 10px;
-}
-
-#reddit_link {
-	opacity: 0.8;
 }
 
 .popup {
@@ -1614,12 +1607,11 @@
 		margin-right: -5px;
 	}
 
-<<<<<<< HEAD
 	#post_links > li { margin-right: 10px }
 	#post_links > li.desktop_item { display: none }
 	#post_links > li.mobile_item { display: auto }
 	.post_footer > p > span#upvoted { display: none }
-=======
+
 	.popup {
 		width: auto;
 		bottom: 10vh;
@@ -1628,5 +1620,4 @@
 	.popup-inner > a, h1, p, img {
 		width: 100%;
 	}
->>>>>>> eb9ef9f6
 }