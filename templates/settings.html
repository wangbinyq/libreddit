--- conflicted
+++ resolved
@@ -77,7 +77,6 @@
 						<summary>Why?</summary>
 						<div id="feed_list" class="helper">Reddit videos require JavaScript (via HLS.js) to be enabled to be played with audio. Therefore, this toggle lets you either use Libreddit JS-free or utilize this feature.</div>
 					</details>
-<<<<<<< HEAD
 					<input type="hidden" value="off" name="use_hls">
 					<input type="checkbox" name="use_hls" id="use_hls" {% if prefs.use_hls == "on" %}checked{% endif %}>
 				</div>
@@ -91,23 +90,12 @@
 					<input type="hidden" value="off" name="hide_awards">
 					<input type="checkbox" name="hide_awards" id="hide_awards" {% if prefs.hide_awards == "on" %}checked{% endif %}>
 				</div>
+				<div class="prefs-group">
+					<label for="disable_visit_reddit_confirmation">Do not confirm before visiting content on Reddit</label>
+					<input type="hidden" value="off" name="disable_visit_reddit_confirmation">
+					<input type="checkbox" name="disable_visit_reddit_confirmation" {% if prefs.disable_visit_reddit_confirmation == "on" %}checked{% endif %}>
+				</div>
 			</fieldset>
-=======
-				</label>
-				<input type="hidden" value="off" name="use_hls">
-				<input type="checkbox" name="use_hls" {% if prefs.use_hls == "on" %}checked{% endif %}>
-			</div>
-			<div id="hide_hls_notification">
-				<label for="hide_hls_notification">Hide notification about possible HLS usage</label>
-				<input type="hidden" value="off" name="hide_hls_notification">
-				<input type="checkbox" name="hide_hls_notification" {% if prefs.hide_hls_notification == "on" %}checked{% endif %}>
-			</div>
-			<div id="disable_visit_reddit_confirmation">
-				<label for="disable_visit_reddit_confirmation">Do not confirm before visiting content on Reddit</label>
-				<input type="hidden" value="off" name="disable_visit_reddit_confirmation">
-				<input type="checkbox" name="disable_visit_reddit_confirmation" {% if prefs.disable_visit_reddit_confirmation == "on" %}checked{% endif %}>
-			</div>
->>>>>>> eb9ef9f6
 			<input id="save" type="submit" value="Save">
 		</div>
 	</form>
@@ -144,7 +132,7 @@
 
 	<div id="settings_note">
 		<p><b>Note:</b> settings and subscriptions are saved in browser cookies. Clearing your cookies will reset them.</p><br>
-        <p>You can restore your current settings and subscriptions after clearing your cookies using <a href="/settings/restore/?theme={{ prefs.theme }}&front_page={{ prefs.front_page }}&layout={{ prefs.layout }}&wide={{ prefs.wide }}&post_sort={{ prefs.post_sort }}&comment_sort={{ prefs.comment_sort }}&show_nsfw={{ prefs.show_nsfw }}&blur_nsfw={{ prefs.blur_nsfw }}&use_hls={{ prefs.use_hls }}&hide_hls_notification={{ prefs.hide_hls_notification }}&hide_awards={{ prefs.hide_awards }}&subscriptions={{ prefs.subscriptions.join("%2B") }}&autoplay_videos={{ prefs.autoplay_videos }}&filters={{ prefs.filters.join("%2B") }}">this link</a>.</p>
+        <p>You can restore your current settings and subscriptions after clearing your cookies using <a href="/settings/restore/?theme={{ prefs.theme }}&front_page={{ prefs.front_page }}&layout={{ prefs.layout }}&wide={{ prefs.wide }}&post_sort={{ prefs.post_sort }}&comment_sort={{ prefs.comment_sort }}&show_nsfw={{ prefs.show_nsfw }}&blur_nsfw={{ prefs.blur_nsfw }}&use_hls={{ prefs.use_hls }}&hide_hls_notification={{ prefs.hide_hls_notification }}&hide_awards={{ prefs.hide_awards }}&disable_visit_reddit_confirmation={{ prefs.disable_visit_reddit_confirmation }}&subscriptions={{ prefs.subscriptions.join("%2B") }}&autoplay_videos={{ prefs.autoplay_videos }}&filters={{ prefs.filters.join("%2B") }}">this link</a>.</p>
 	</div>
 </div>
 
